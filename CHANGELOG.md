# Version 1.7.4

<<<<<<< HEAD
- Add fix for progress ring requiring squal frame
- Fix issue where height was set to width.
- Use min between height and width to calculate radius for both outer
    and inner ring
=======
Code optimization & Added missing test cases

- Refactored test cases to also test UICircularProgressRingLayer.
- Add missing test cases for new gradient members.
- Add explicit typing to local variables in order to speed up compilation.
- Add new Swift compiler flags to warn about long function/type inference compilation.
>>>>>>> e54e0fdf

# Version 1.7.3
- Improved calculations for inner ring angle.
	- Thanks to [@jeffro256](https://github.com/jeffro256) for committing.
	
# Version 1.7.2

- Add `s.ios.deployment_target = "8.0"` to Podspec, thanks to [@younatics](https://github.com/younatics)

# Version 1.7.1

- Fix issue where outer ring width couldn't be smaller than inner ring width.
Thanks to: [SwiftTsubame](https://github.com/SwiftTsubame) for the contribution.

# Version 1.7.0

#### Highlight: New `UICircularProgressRingView.minValue` property.

- Add ability to set a range of values for the ring, unlike before where only `maxValue` could be set. You can now use the new `minValue` to specify a range that the value can fall between. Read the docs to learn about any issues that may arise with setting a `value` less than `minValue`.
- Fixed bugs related to how many degrees the inner ring for the progress ring draws. Everything should exact now even if not using the `fullCircle` property.
- Fixed a bug which allowed setting a `value` less than zero. Read the docs to learn why this was an issue.
- Refactored some unused code and tidied things up a bit
- Regenerated documentation using Jazzy


# Version 1.6.2

#### Highlight: New `UICircularProgressRingDelegate` method.

- New method in `UICircularProgressRingDelegate `, `didUpdateProgressValue(to newValue: CGFloat)`, which can be used to get notified of value changes to the progress ring in real time. As the documentation states, this is a very hot method and it may be called hundreds of times per second, thus only very minimal work should be performed in this method.

# Version 1.6.1

- Make sure `.swift-version` is included in pod, in order to fix issue with Xcode 9

# Version 1.6.0

#### Highlight: Updated for Xcode 9 and Swift 4

- Updated project settings to recommended Xcode settings
- Updated language to Swift 4
- Updated `@objc inference` to `default`

# Version 1.5.5

#### Highlight: New Progress ring style `gradient` added!

- Added new progress ring style `gradient` which allows for drawing a gradient inner ring given some colors.
- Added 4 new properties to `UICircularProgressRingView` which are used to determine the look of the gradient when drawing
- Added new enumeration type `UICircularProgressRingGradientPosition` to determine position of gradient for drawing purposes
- Updated docs to reflect these new changes

##### Breaking changes in 1.5.5

None!

# Version 1.5.0

#### Highlight:  Major refactoring and making properties safer/easier to use.

- Refactored the `ringStyle` property to `ibRingStyle` and made unavailable for use with code (see below)
-  Refactored `outerRingCapStyle`,  and `innerRingCapStyle` into new properties and made them unavailable for code use. As these properties will only be used for interface builder, while I patiently wait for Apple to allow enums in IBInspectable properties
- Added new `ringStyle` which uses new type `UICircularProgressRingStyle` enum to make it easier and safer to assign a style to the progress ring
- Added new `outCapStyle` and `inCapStyle` enum properties of type `CGCapStyle` which again, allow for easer and safer assignment of progress ring cap styles in code. 
- Refactored most of the source code to maintain a max line width of 80, cause I'm insane like that
- Updated documentation

##### Breaking Changes in 1.5.0

Due to the refactoring, any code which previously used these properties will have to use the new enumerations provided (sorry). 
 
Also, since the `ringStyle` property was changed to `ibRingStyle` then any customized ring style inside of Interface Builder will need to be updated to use the new property, you may see a warning from interface builder. To fix these warnings: Go into the class inspector of the view, under `User Defined Run Time Attributes` remove any of the `ringStyle` values. Then refresh the views by doing `Editor -> Refresh Views`



# Version 1.4.3

- Fix deprecation warning in new Xcode version from using `M_PI`

# Version 1.4.2

- Add new `fullCircle` property to the `UICircularProgressRingView`. Which removes the confusion of setting a valid end angle. For example previously if you wanted a full circle and you wanted the progress to start from the top you could do `startAngle = -90` however this would also require you to subtract 90 from the end angle, since the default is 360. This was not fully understood by some users. Now you have the option using `fullCircle` to set and forget the `startAngle` and the `endAngle` will automagically be corrected for you, thus always giving you a full circle with your desired start angle.
- Update some Xcode unit tests
- Update documentation to include new `fullCircle` property

#### Breaking changes in 1.4.2

With the addition of the `fullCircle` property which is `true` by default anyone who was using a non-circular progress ring will see that their progress ring is now circular. To fix this either set `fullCircle` to `false` via code or go into interface builder and toggle `Full Circle` to `Off`. 

# Version 1.4.1

- Fix bug where the default `valueIndicator` _'%'_ - was not set on initialization

#### Breaking API Changes in 1.4.1

Nothing really, but previously if you had not set the `valueIndicator` property then there would be no value indicator shown to the right of the value. This was not intended and has been fixed in this release. If you prefer to have no value indicator, you must now explicitly set the property to empty

```swift
ring.valueIndicator = ""
```

# Version 1.4.0

- Remove the `fontSize` and `customFontWithName` properties
- Add new `font` property of type `UIFont` to handle all font related configuration
- Update documentation to include changes

#### Breaking API Changes in 1.4.0

- Since no longer using `fontSize` or `customFontWithName` any projects using these properties will break until updated to newer `font` and to use `UIFont`. 
- Any interface builder views which used `fontSize` or `customFontWithName` will now complain about breaking. To fix this simply go into the class inspector of the view, under `User Defined Run Time Attributes` remove any of the `fontSize` or `customFontWithName` values. Then refresh the views by doing `Editor -> Refresh Views`

__Why was this done?__

This made sense to do because it was slightly confusing how to accomplish fonts and interface builder since apple does not add support for `IBDesignable` fonts. I've decided to sacrifice the interface builder support for code only font management, because this leads to safer use of fonts since the view is no longer handleing the creation of `UIFont` itself. This also adds more customization to the view since previously you could only change the font size and font. Now users can do whatever is allowed with UIFont, such as using defined font families, etc.

# Version 1.3.0

- Add a property for accessing the current value of the progress ring while animating, closes [issue #14](https://github.com/luispadron/UICircularProgressRing/issues/14)
- Add fix for removing a currently running animation when calling `setProgress(:)` while ring is animating, closes [issue #19](https://github.com/luispadron/UICircularProgressRing/issues/19)
- Fixed access levels for variables and functions, changed from `public` to `open` to allow subclassing.
- Updated `docs` by running Jazzy


# Version 1.2.2

- Remove useless print statements from guards

# Version 1.2.1

- Fix line dash property when using `viewStyle = 3` not being set properly, thanks to [RomainBSQT](https://github.com/RomainBSQT).

# Version 1.2.0


- Default completion handler to nil for `setProgress(:)`
- Fix issue with module version number, now actually supports __iOS 8__
- Added some basic tests for right now
- Refactor some comments
- Remove `private` access, set to `internal` for unit testing
- Fix default with inCapStyle being sett to wrong value

# Version 1.1.9


- Revert back to using `draw(rect:)` as was having issues with nib loaded views?
- Change class of UICircularProgressRingLayer from `CALayer` to `CAShapeLayer`

# Version 1.1.8

- Remove overridden `draw(rect:)` method to avoid any issues with performance and iOS drawing
	- Implemented `prepareForInterfaceBuilder` to still allow for IB designing

- Remove strong reference to delegate
    - UICircularProgressRingDelegate is now a class protocol
    - UICircularProgressRingDelegate inside of UICircularProgressRingView is now weak to avoid retain cycle

#### BREAKING CHANGES:

- UICircularProgressRingDelegate is now a `protocol: class` can only be used on `class` types

# Version 1.1.7

Fix bug where progress bar was pixelated inside of tableView from [issue #4](https://github.com/luispadron/UICircularProgressRing/issues/4)

Thanks to [@DeepAnchor](https://github.com/DeepAnchor) for the fix!

- Default background color for view and layer is now of `UIColor.clear`

# Version 1.1.6

Lower required iOS version to iOS 8.0

- Lower podspec for compatibility with iOS 8.0
- Lower project deployment target to 8.0

# Version 1.1.5

Fix inaccessible ring value thanks to [@DaveKim](https://github.com/davekim)

- Update delegate method parameters for more Swift like method names/parameters
- Update Xcode project to recommended settings

### API Changes:

Delegate method renamed to: `func finishedUpdatingProgress(forRing ring: UICircularProgressRingView)` (this is the last time, I swear)

# Version 1.1.4

Add isAnimating to UICircularProgressRingView

- Added new property to determine whether ring is animating currently
- Fix some typos
- Made completion handler default to nil
- Refactor delegate method call to look more Swifty

## Breaking API Changes:

Delegate method renamed to: `func finishedUpdatingProgress(forRing: UICircularProgressRingView)`

# Version 1.0.0

### Hugh Mungus changes

- Refactor code into two separate files (UICircularProgressRingView, and UICircularProgressRingLayer)
- Fix animation, now works smoothly both increasing and decreasing
- More stability in terms of not causing a crash due to RunLoop
- More documentation
- ITS READY<|MERGE_RESOLUTION|>--- conflicted
+++ resolved
@@ -1,18 +1,17 @@
-# Version 1.7.4
-
-<<<<<<< HEAD
+# Version 1.7.5
+
 - Add fix for progress ring requiring squal frame
 - Fix issue where height was set to width.
 - Use min between height and width to calculate radius for both outer
     and inner ring
-=======
-Code optimization & Added missing test cases
-
+
+# Version 1.7.4
+
+- Code optimization & Added missing test cases
 - Refactored test cases to also test UICircularProgressRingLayer.
 - Add missing test cases for new gradient members.
 - Add explicit typing to local variables in order to speed up compilation.
 - Add new Swift compiler flags to warn about long function/type inference compilation.
->>>>>>> e54e0fdf
 
 # Version 1.7.3
 - Improved calculations for inner ring angle.
